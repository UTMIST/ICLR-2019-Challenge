"""
Tests for EquilibriumNet.
"""

from equilibrium import EquilibriumNet, rho
import torch


def test_energy():
    x = torch.tensor([[1, 2, 3], [4, 5, 6]])
    w1 = torch.tensor([[3, 9, 5], [1, 2, 7], [3, 3, 2]])
    w2 = torch.tensor([[3, 8, 8], [9, 5, 1]])
    w3 = torch.tensor([[9, 2], [2, 0]])
    b = torch.tensor([1, 2, 3, 4, 5, 6, 7, 8])  # for x, l2, l3

    l2 = torch.tensor([9, 4, 6])
    l3 = torch.tensor([5, 3])
    l4 = torch.tensor([4, 5])

    squared_norm = (torch.sum(l2) ** 2 +
                    torch.sum(l3) ** 2 + torch.sum(l4) ** 2) / 2

    first = torch.cat((l2, l3), 0)
    second = torch.cat((first, l4), 0)
    bias_sum = torch.sum(b * rho(second))

    prod1 = torch.dot(torch.mv(w2.T, rho(l3)), rho(l2))
    prod2 = torch.dot(torch.mv(w3.T, rho(l4)), rho(l3))
    tensor_product = sum(prod1, prod2)

    input_sums = -torch.mv(x, torch.mv(w1.T, rho(l2)))

    expected_energy = input_sums.add(squared_norm - bias_sum - tensor_product)

<<<<<<< HEAD
    net = EquilibriumNet(3, [3, 2], 2)  # TODO: arguments. Force our biases and weights onto the net
    actual_energy = net.energy(x)

    assert expected_energy == actual_energy
=======
    assert True  # compare with class


def test_energy_grad_state():
    """
    Check energy_grad_state is correct using finite differences.
    """
    x = torch.tensor([[1, 2, 3], [4, 5, 6]])
    w1 = torch.tensor([[3, 9, 5], [1, 2, 7], [3, 3, 2]])
    w2 = torch.tensor([[3, 8, 8], [9, 5, 1]])
    w3 = torch.tensor([[9, 2], [2, 0]])
    b = torch.tensor([1, 2, 3, 4, 5, 6, 7])  # for l2, l3, l4

    l2 = torch.tensor([9, 4, 6])
    l3 = torch.tensor([5, 3])
    l4 = torch.tensor([4, 5])

    network = EquilibriumNet(28 * 28, [3, 2], 2, 1)
    network.weights = [w1, w2, w3]
    network.biases = b
    network.state_particles = torch.cat([l2, l3, l4])

    # perform gradient checking with finite differences
    dh = 10e-5
    for i in range(3 + 2 + 2):
        # perturb one entry in state
        network.state_particles[i] += dh
        f_plus = network.energy(x)
        network.state_particles[i] -= 2 * dh
        f_minus = network.energy(x)
        network.state_particles[i] += dh

        # grad estimate with finite differences
        grad_check = (f_plus - f_minus) / (2 * dh)

        true_grad = network.energy_grad_state(x)  # TODO: implement

        assert relative_error(grad_check, true_grad) < 10e-6


def relative_error(a, b):
    """
    Compute relative error between a and b.
    """
    return abs(a - b) / (abs(a) + abs(b))
>>>>>>> 43a41763
<|MERGE_RESOLUTION|>--- conflicted
+++ resolved
@@ -11,7 +11,7 @@
     w1 = torch.tensor([[3, 9, 5], [1, 2, 7], [3, 3, 2]])
     w2 = torch.tensor([[3, 8, 8], [9, 5, 1]])
     w3 = torch.tensor([[9, 2], [2, 0]])
-    b = torch.tensor([1, 2, 3, 4, 5, 6, 7, 8])  # for x, l2, l3
+    b = torch.tensor([1, 2, 3, 4, 5, 6, 7])  # for l2, l3, l4
 
     l2 = torch.tensor([9, 4, 6])
     l3 = torch.tensor([5, 3])
@@ -24,22 +24,27 @@
     second = torch.cat((first, l4), 0)
     bias_sum = torch.sum(b * rho(second))
 
-    prod1 = torch.dot(torch.mv(w2.T, rho(l3)), rho(l2))
-    prod2 = torch.dot(torch.mv(w3.T, rho(l4)), rho(l3))
-    tensor_product = sum(prod1, prod2)
+    w2T = torch.transpose(w2, 0, 1)
+    w3T = torch.transpose(w3, 0, 1)
+    w1T = torch.transpose(w1, 0, 1)
 
-    input_sums = -torch.mv(x, torch.mv(w1.T, rho(l2)))
+    prod1 = torch.dot(torch.mv(w2T, rho(l3)), rho(l2))
+    prod2 = torch.dot(torch.mv(w3T, rho(l4)), rho(l3))
+    tensor_product = prod1 + prod2
+
+    input_sums = -torch.mv(x, torch.mv(w1T, rho(l2)))
 
     expected_energy = input_sums.add(squared_norm - bias_sum - tensor_product)
 
-<<<<<<< HEAD
-    net = EquilibriumNet(3, [3, 2], 2)  # TODO: arguments. Force our biases and weights onto the net
+    net = EquilibriumNet(3, [3, 2], 2, 2)
+
+    net.biases = b
+    net.weights = [w1, w2, w3]
+    net.layer_state_particles = [l2, l3, l4]
+
     actual_energy = net.energy(x)
 
     assert expected_energy == actual_energy
-=======
-    assert True  # compare with class
-
 
 def test_energy_grad_state():
     """
@@ -82,5 +87,4 @@
     """
     Compute relative error between a and b.
     """
-    return abs(a - b) / (abs(a) + abs(b))
->>>>>>> 43a41763
+    return abs(a - b) / (abs(a) + abs(b))