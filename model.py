--- conflicted
+++ resolved
@@ -42,13 +42,9 @@
         v = np.asarray(v)
         return ((v >= 0) & (v <= 1)).astype(int)
 
-<<<<<<< HEAD
 
     @staticmethod
     def init_weights(shape: np.ndarray):
-=======
-    def init_weights(self, shape: np.ndarray):
->>>>>>> 94792529
         """
         Initialize the weights according to Glorot/Bengio initialization.
 
